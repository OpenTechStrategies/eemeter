from eemeter.config.yaml_parser import load
from eemeter.meter import DummyMeter
from eemeter.meter import Sequence
from eemeter.meter import Condition
from eemeter.meter import And

import pytest

def test_sequential_meter():
    meter_yaml = """
        !obj:eemeter.meter.Sequence {
            sequence: [
                !obj:eemeter.meter.DummyMeter {},
            ]
        }"""

    meter = load(meter_yaml)

    result = meter.evaluate(value=10)

    assert result["result"] == 10

def test_input_output_mappings():
    meter_yaml = """
        !obj:eemeter.meter.Sequence {
            sequence: [
                !obj:eemeter.meter.DummyMeter {
                    input_mapping: {"value_one":"value"},
                    output_mapping: {"result":"result_one"}
                },
                !obj:eemeter.meter.DummyMeter {
                    input_mapping: {"value_two":"value"},
                    output_mapping: {"result":"result_two"}
                },
            ]
        }"""

    meter = load(meter_yaml)

    result = meter.evaluate(value_one=10,value_two=100)

    assert result["result_one"] == 10
    assert result["result_two"] == 100

def test_incorrect_input_mappings():
    meter_yaml = """ !obj:eemeter.meter.Sequence {
            sequence: [
                !obj:eemeter.meter.DummyMeter {
                    input_mapping: {"value_one":"value"},
                    output_mapping: {"result":"value"}
                },
                !obj:eemeter.meter.DummyMeter {
                    input_mapping: {"value_two":"value"},
                    output_mapping: {"result":"value_one"}
                },
            ]
        }"""

    meter = load(meter_yaml)

    with pytest.raises(ValueError):
        result = meter.evaluate(value_one=10,value_two=100)

def test_incorrect_output_mappings():
    meter_yaml = """ !obj:eemeter.meter.Sequence {
            sequence: [
                !obj:eemeter.meter.DummyMeter {
                    input_mapping: {"value_one":"value"},
                    output_mapping: {"result":"value_one"}
                },
                !obj:eemeter.meter.DummyMeter {
                    input_mapping: {"value_two":"value"},
                    output_mapping: {"result":"value_one"}
                },
            ]
        }"""

    meter = load(meter_yaml)

    with pytest.raises(ValueError):
        result = meter.evaluate(value_one=10,value_two=100)

def test_conditional_meter():
    meter_yaml="""
        !obj:eemeter.meter.Condition {
            condition_parameter: "electricity_present",
            success: !obj:eemeter.meter.DummyMeter {
                input_mapping: {"success":"value"},
            },
            failure: !obj:eemeter.meter.DummyMeter {
                input_mapping: {"failure":"value"},
            },
        }
        """
    meter = load(meter_yaml)
    assert meter.evaluate(electricity_present=True,success="success",failure="failure")["result"] == "success"
    assert meter.evaluate(electricity_present=False,success="success",failure="failure")["result"] == "failure"

def test_conditional_meter_without_params():
    meter_yaml="""
        !obj:eemeter.meter.Condition {
            condition_parameter: "electricity_present",
        }
        """
    meter = load(meter_yaml)
    assert isinstance(meter.evaluate(electricity_present=True),dict)
    assert isinstance(meter.evaluate(electricity_present=False),dict)

def test_debug_meter():

    meter_yaml="""
        !obj:eemeter.meter.Debug {
        }
        """
    meter = load(meter_yaml)

def test_get_meter_input():
    dummy_meter = DummyMeter()
    assert dummy_meter.get_inputs() == {"DummyMeter":{"inputs":["value"],"child_inputs":[]}}

    seq_meter = Sequence(sequence=[DummyMeter(),DummyMeter()])
    assert seq_meter.get_inputs() == {"Sequence":
            {"inputs": [],
             "child_inputs": [
                 {"DummyMeter":{"inputs":["value"],"child_inputs":[]}},
                 {"DummyMeter":{"inputs":["value"],"child_inputs":[]}}
             ]}}

    cond_meter = Condition(condition_parameter=(lambda x: True),success=DummyMeter(),failure=DummyMeter())
    assert cond_meter.get_inputs() == {'Condition':
            {'child_inputs':
                {'failure':
                    {'DummyMeter': {'child_inputs': [], 'inputs': ['value']}},
                 'success':
                    {'DummyMeter': {'child_inputs': [],'inputs': ['value']}}},
             'inputs': []
             }}

def test_sane_missing_input_error_messages():
    dummy_meter = DummyMeter()
    with pytest.raises(TypeError) as excinfo:
        dummy_meter.evaluate()
    assert "expected argument 'value' for meter 'DummyMeter'; got kwargs=[] (with mapped_inputs=[]) instead." in excinfo.value.args[0]

    seq_meter = Sequence(sequence=[
        DummyMeter(input_mapping={"value_one":"value"},
                   output_mapping={"result":"result_one"}),
        DummyMeter(input_mapping={"value_two":"value"},
                   output_mapping={"result":"result_two"}),
        ])

    assert seq_meter.evaluate(value_one=1,value_two=2) == {'result_one': 1, 'result_two': 2}

    with pytest.raises(TypeError) as excinfo:
        seq_meter.evaluate(value_one=1)
<<<<<<< HEAD
    assert "expected argument 'value' for meter 'DummyMeter'; got kwargs={'result_one': 1, 'value_one': 1} (with mapped_inputs={'result_one': 1, 'value_one': 1}) instead." in excinfo.value

def test_and_meter():
    with pytest.raises(ValueError):
        meter0 = And(inputs=[])

    meter1 = And(inputs=["result_one"])
    assert meter1.evaluate(result_one=True,result_two=True)["output"]

    meter2 = And(inputs=["result_one","result_two"])
    assert meter2.evaluate(result_one=True,result_two=True)["output"]
    assert not meter2.evaluate(result_one=False,result_two=True)["output"]
    assert not meter2.evaluate(result_one=True,result_two=False)["output"]
    assert not meter2.evaluate(result_one=False,result_two=False)["output"]

    meter3 = And(inputs=["result_one","result_two","result_three"])
    with pytest.raises(ValueError):
        assert meter3.evaluate(result_one=True,result_two=True)
    assert meter3.evaluate(result_one=True,result_two=True,result_three=True)["output"]
    assert not meter3.evaluate(result_one=True,result_two=True,result_three=False)["output"]
    assert not meter3.evaluate(result_one=False,result_two=True,result_three=True)["output"]


=======
    assert "expected argument 'value' for meter 'DummyMeter';" \
           " got kwargs=[('result_one', 1), ('value_one', 1)] " \
           "(with mapped_inputs=[('result_one', 1), ('value_one', 1)]) instead." \
                   == excinfo.value.args[0]
>>>>>>> 23a64fb5
<|MERGE_RESOLUTION|>--- conflicted
+++ resolved
@@ -153,8 +153,10 @@
 
     with pytest.raises(TypeError) as excinfo:
         seq_meter.evaluate(value_one=1)
-<<<<<<< HEAD
-    assert "expected argument 'value' for meter 'DummyMeter'; got kwargs={'result_one': 1, 'value_one': 1} (with mapped_inputs={'result_one': 1, 'value_one': 1}) instead." in excinfo.value
+    assert "expected argument 'value' for meter 'DummyMeter';" \
+           " got kwargs=[('result_one', 1), ('value_one', 1)] " \
+           "(with mapped_inputs=[('result_one', 1), ('value_one', 1)]) instead." \
+                   == excinfo.value.args[0]
 
 def test_and_meter():
     with pytest.raises(ValueError):
@@ -177,9 +179,3 @@
     assert not meter3.evaluate(result_one=False,result_two=True,result_three=True)["output"]
 
 
-=======
-    assert "expected argument 'value' for meter 'DummyMeter';" \
-           " got kwargs=[('result_one', 1), ('value_one', 1)] " \
-           "(with mapped_inputs=[('result_one', 1), ('value_one', 1)]) instead." \
-                   == excinfo.value.args[0]
->>>>>>> 23a64fb5
