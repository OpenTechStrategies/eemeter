--- conflicted
+++ resolved
@@ -387,18 +387,14 @@
         row['project_end'] = flexible_date_reader(row['project_end'])
 
     trace_objects = build_traces(traces)
-<<<<<<< HEAD
-    return projects, trace_objects
-=======
-
-    meter_output_list = list()
+
+    meter_output_list = []
     for project in projects:
         for trace_object in trace_objects:
             if trace_object.trace_id == project['project_id']:
                 meter_output_list.append(run_meter(project, trace_object))
 
     return meter_output_list
->>>>>>> 56c38956
 
 
 def _get_sample_inputs_path():
